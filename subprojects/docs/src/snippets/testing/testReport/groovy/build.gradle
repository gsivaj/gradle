--- conflicted
+++ resolved
@@ -24,10 +24,6 @@
 tasks.register('testReport', TestReport) {
     destinationDir = file("$buildDir/reports/allTests")
     // Use test results from testReportData configuration
-<<<<<<< HEAD
-    getTestResultDirs().from(configurations.testReportData)
-=======
     testResultDirs.from(configurations.testReportData)
->>>>>>> b692e010
 }
 // end::test-report[]