/*
 * Copyright 2017 the original author or authors.
 *
 * Licensed under the Apache License, Version 2.0 (the "License");
 * you may not use this file except in compliance with the License.
 * You may obtain a copy of the License at
 *
 *      http://www.apache.org/licenses/LICENSE-2.0
 *
 * Unless required by applicable law or agreed to in writing, software
 * distributed under the License is distributed on an "AS IS" BASIS,
 * WITHOUT WARRANTIES OR CONDITIONS OF ANY KIND, either express or implied.
 * See the License for the specific language governing permissions and
 * limitations under the License.
 */

package org.gradle.integtests.resolve

import org.gradle.api.internal.artifacts.configurations.ResolveConfigurationDependenciesBuildOperationType
import org.gradle.integtests.fixtures.AbstractHttpDependencyResolutionTest
import org.gradle.integtests.fixtures.BuildOperationNotificationsFixture
import org.gradle.integtests.fixtures.BuildOperationsFixture
import org.gradle.integtests.fixtures.ToBeFixedForInstantExecution
import org.gradle.test.fixtures.maven.MavenFileRepository
import org.gradle.test.fixtures.server.http.AuthScheme
import org.gradle.test.fixtures.server.http.MavenHttpModule
import org.gradle.test.fixtures.server.http.MavenHttpRepository
import spock.lang.Ignore
import spock.lang.Unroll

class ResolveConfigurationDependenciesBuildOperationIntegrationTest extends AbstractHttpDependencyResolutionTest {

    def operations = new BuildOperationsFixture(executer, temporaryFolder)

    @SuppressWarnings("GroovyUnusedDeclaration")
    def operationNotificationsFixture = new BuildOperationNotificationsFixture(executer, temporaryFolder)

    @ToBeFixedForInstantExecution
    def "resolved configurations are exposed via build operation"() {
        setup:
        buildFile << """
            allprojects {
                apply plugin: "java"
                repositories {
                    maven { url '${mavenHttpRepo.uri}' }
                }
            }
            dependencies {
                implementation 'org.foo:hiphop:1.0'
                implementation 'org.foo:unknown:1.0' //does not exist
                implementation project(":child")
                implementation 'org.foo:rock:1.0' //contains unresolved transitive dependency
            }

            task resolve(type: Copy) {
                from configurations.compileClasspath
                into "build/resolved"
            }
        """
        settingsFile << "include 'child'"
        def m1 = mavenHttpRepo.module('org.foo', 'hiphop').publish()
        def m2 = mavenHttpRepo.module('org.foo', 'unknown')
        def m3 = mavenHttpRepo.module('org.foo', 'broken')
        def m4 = mavenHttpRepo.module('org.foo', 'rock').dependsOn(m3).publish()

        m1.allowAll()
        m2.allowAll()
        m3.pom.expectGetBroken()
        m4.allowAll()

        when:
        fails "resolve"

        then:
        def op = operations.first(ResolveConfigurationDependenciesBuildOperationType)
        op.details.configurationName == "compileClasspath"
        op.details.projectPath == ":"
        op.details.buildPath == ":"
        op.details.scriptConfiguration == false
        op.details.configurationDescription ==~ /Compile classpath for source set 'main'.*/
        op.details.configurationVisible == false
        op.details.configurationTransitive == true

        op.result.resolvedDependenciesCount == 4
    }

    @ToBeFixedForInstantExecution(because = "Task.getProject() during execution")
    def "resolved detached configurations are exposed"() {
        setup:
        buildFile << """
        repositories {
            maven { url '${mavenHttpRepo.uri}' }
        }

        task resolve {
            doLast {
                project.configurations.detachedConfiguration(dependencies.create('org.foo:dep:1.0')).files
            }
        }
        """
        def m1 = mavenHttpRepo.module('org.foo', 'dep').publish()


        m1.allowAll()

        when:
        run "resolve"

        then:
        def op = operations.first(ResolveConfigurationDependenciesBuildOperationType)
        op.details.configurationName == "detachedConfiguration1"
        op.details.projectPath == ":"
        op.details.scriptConfiguration == false
        op.details.buildPath == ":"
        op.details.configurationDescription == null
        op.details.configurationVisible == true
        op.details.configurationTransitive == true

        op.result.resolvedDependenciesCount == 1
    }

    @ToBeFixedForInstantExecution
    def "resolved configurations in composite builds are exposed via build operation"() {
        setup:
        def m1 = mavenHttpRepo.module('org.foo', 'app-dep').publish()
        def m2 = mavenHttpRepo.module('org.foo', 'root-dep').publish()

        setupComposite()
        buildFile << """
            allprojects {
                apply plugin: "java"
                repositories {
                    maven { url '${mavenHttpRepo.uri}' }
                }
            }
            dependencies {
                implementation 'org.foo:root-dep:1.0'
                implementation 'org.foo:my-composite-app:1.0'
            }

            task resolve(type: Copy) {
                from configurations.compileClasspath
                into "build/resolved"
            }
        """


        m1.allowAll()
        m2.allowAll()

        when:
        run "resolve"

        then: "configuration of composite are exposed"
        def resolveOperations = operations.all(ResolveConfigurationDependenciesBuildOperationType)
        resolveOperations.size() == 2
        resolveOperations[0].details.configurationName == "compileClasspath"
        resolveOperations[0].details.projectPath == ":"
        resolveOperations[0].details.buildPath == ":"
        resolveOperations[0].details.scriptConfiguration == false
        resolveOperations[0].details.configurationDescription ==~ /Compile classpath for source set 'main'.*/
        resolveOperations[0].details.configurationVisible == false
        resolveOperations[0].details.configurationTransitive == true
        resolveOperations[0].result.resolvedDependenciesCount == 2

        and: "classpath configuration is exposed"
        resolveOperations[1].details.configurationName == "compileClasspath"
        resolveOperations[1].details.projectPath == ":"
        resolveOperations[1].details.buildPath == ":my-composite-app"
        resolveOperations[1].details.scriptConfiguration == false
        resolveOperations[1].details.configurationDescription == "Compile classpath for source set 'main'."
        resolveOperations[1].details.configurationVisible == false
        resolveOperations[1].details.configurationTransitive == true
        resolveOperations[1].result.resolvedDependenciesCount == 1
    }

<<<<<<< HEAD
    @ToBeFixedForInstantExecution(because = ":buildEnvironment")
=======
    @ToBeFixedForInstantExecution(because = "composite builds")
>>>>>>> 9e50e378
    def "resolved configurations of composite builds as build dependencies are exposed"() {
        setup:
        def m1 = mavenHttpRepo.module('org.foo', 'root-dep').publish()
        setupComposite()
        buildFile << """
            buildscript {
                repositories {
                    maven { url '${mavenHttpRepo.uri}' }
                }
                dependencies {
                    classpath 'org.foo:root-dep:1.0'
                    classpath 'org.foo:my-composite-app:1.0'
                }
            }

            apply plugin: "java"
        """


        m1.allowAll()

        when:
        run "buildEnvironment"

        then:
        def resolveOperations = operations.all(ResolveConfigurationDependenciesBuildOperationType)
        resolveOperations.size() == 2
        resolveOperations[0].details.configurationName == "classpath"
        resolveOperations[0].details.projectPath == null
        resolveOperations[0].details.buildPath == ":"
        resolveOperations[0].details.scriptConfiguration == true
        resolveOperations[0].details.configurationDescription == null
        resolveOperations[0].details.configurationVisible == true
        resolveOperations[0].details.configurationTransitive == true
        resolveOperations[0].result.resolvedDependenciesCount == 2

        resolveOperations[1].details.configurationName == "compileClasspath"
        resolveOperations[1].details.projectPath == ":"
        resolveOperations[1].details.buildPath == ":my-composite-app"
        resolveOperations[1].details.scriptConfiguration == false
        resolveOperations[1].details.configurationDescription == "Compile classpath for source set 'main'."
        resolveOperations[1].details.configurationVisible == false
        resolveOperations[1].details.configurationTransitive == true
        resolveOperations[1].result.resolvedDependenciesCount == 1
    }

    @Unroll
    def "#scriptType script classpath configurations are exposed"() {
        setup:
        def m1 = mavenHttpRepo.module('org.foo', 'root-dep').publish()

        def initScript = file('init.gradle')
        initScript << ''
        executer.usingInitScript(initScript)

        file('scriptPlugin.gradle') << '''
        task foo
        '''

        buildFile << '''
        apply from: 'scriptPlugin.gradle'
        '''

        file(scriptFileName) << """
            $scriptBlock {
                repositories {
                    maven { url '${mavenHttpRepo.uri}' }
                }
                dependencies {
                    classpath 'org.foo:root-dep:1.0'
                }
            }

        """

        m1.allowAll()
        when:
        run "foo"

        then:
        def resolveOperations = operations.all(ResolveConfigurationDependenciesBuildOperationType)
        resolveOperations.size() == 1
        resolveOperations[0].details.buildPath == ":"
        resolveOperations[0].details.configurationName == "classpath"
        resolveOperations[0].details.projectPath == null
        resolveOperations[0].details.scriptConfiguration == true
        resolveOperations[0].details.configurationDescription == null
        resolveOperations[0].details.configurationVisible == true
        resolveOperations[0].details.configurationTransitive == true
        resolveOperations[0].result.resolvedDependenciesCount == 1

        where:
        scriptType      | scriptBlock   | scriptFileName
        "project build" | 'buildscript' | getDefaultBuildFileName()
        "script plugin" | 'buildscript' | "scriptPlugin.gradle"
        "settings"      | 'buildscript' | 'settings.gradle'
        "init"          | 'initscript'  | 'init.gradle'
    }

    @ToBeFixedForInstantExecution(because = "composite builds")
    def "included build classpath configuration resolution result is exposed"() {
        setup:
        def m1 = mavenHttpRepo.module('org.foo', 'some-dep').publish()

        file("projectB/settings.gradle") << """
        rootProject.name = 'project-b'
        include "sub1"
        """

        file("projectB/build.gradle") << """
                buildscript {
                    repositories {
                        maven { url '${mavenHttpRepo.uri}' }
                    }
                    dependencies {
                        classpath "org.foo:some-dep:1.0"
                    }
                }
                allprojects {
                    apply plugin: 'java'
                    group "org.sample"
                    version "1.0"
                }

        """

        settingsFile << """
            includeBuild 'projectB'
        """

        buildFile << """
            buildscript {
                dependencies {

                    classpath 'org.sample:sub1:1.0'
                }
            }
            task foo
        """

        m1.allowAll()
        executer.requireIsolatedDaemons()
        when:
        run "foo"

        then:
        def op = operations.first(ResolveConfigurationDependenciesBuildOperationType) {
            it.details.configurationName == 'classpath' && it.details.buildPath == ':projectB'
        }
        op.result.resolvedDependenciesCount == 1
    }

    private void setupComposite() {
        file("my-composite-app/src/main/java/App.java") << "public class App {}"
        file("my-composite-app/build.gradle") << """
            group = "org.foo"
            version = '1.0'

            apply plugin: "java"
            repositories {
                maven { url '${mavenHttpRepo.uri}' }
            }

            dependencies {
                implementation 'org.foo:app-dep:1.0'
            }

            tasks.withType(JavaCompile) {
                options.annotationProcessorPath = files()
            }
        """
        file("my-composite-app/settings.gradle") << "rootProject.name = 'my-composite-app'"

        settingsFile << """
        rootProject.name='root'
        includeBuild 'my-composite-app'
        """
        mavenHttpRepo.module('org.foo', 'app-dep').publish().allowAll()
    }

    def "failed resolved configurations are exposed via build operation"() {
        given:
        MavenHttpModule a
        MavenHttpModule b
        MavenHttpModule leaf1
        MavenHttpModule leaf2
        mavenHttpRepo.with {
            a = module('org', 'a', '1.0').dependsOn('org', 'leaf', '1.0').publish()
            b = module('org', 'b', '1.0').dependsOn('org', 'leaf', '2.0').publish()
            leaf1 = module('org', 'leaf', '1.0').publish()
            leaf2 = module('org', 'leaf', '2.0').publish()
        }

        when:
        buildFile << """
            repositories {
                maven { url = '${mavenHttpRepo.uri}' }
            }

            configurations {
                compile {
                    resolutionStrategy.failOnVersionConflict()
                }
            }

            dependencies {
               compile 'org:a:1.0'
               compile 'org:b:1.0'
            }

            task resolve {
              doLast {
                  println(configurations.compile.files.name)
              }
            }
"""
        a.pom.expectGet()
        b.pom.expectGet()
        leaf1.pom.expectGet()
        leaf2.pom.expectGet()

        then:
        fails "resolve"

        and:
        def op = operations.first(ResolveConfigurationDependenciesBuildOperationType)
        op.details.configurationName == "compile"
        op.failure == "org.gradle.api.artifacts.ResolveException: Could not resolve all dependencies for configuration ':compile'."
        failure.assertHasCause("""Conflict(s) found for the following module(s):
  - org:leaf between versions 2.0 and 1.0""")
        op.result != null
        op.result.resolvedDependenciesCount == 2
    }

    // This documents the current behavior, not necessarily the smartest one.
    // FTR This behaves the same in 4.7, 4.8 and 4.9
    def "non fatal errors incur no resolution failure"() {
        def mod = mavenHttpRepo.module('org', 'a', '1.0')
        mod.pomFile << "corrupt"

        when:
        buildFile << """
            repositories {
                maven { url = '${mavenHttpRepo.uri}' }
            }

            configurations {
                compile
            }

            dependencies {
               compile 'org:a:1.0'
            }

            task resolve {
              doLast {
                  println(configurations.compile.files.name)
              }
            }
"""
        then:
        mod.allowAll()
        fails "resolve"

        and:
        def op = operations.first(ResolveConfigurationDependenciesBuildOperationType)
        op.details.configurationName == "compile"
        op.failure == null
        op.result.resolvedDependenciesCount == 1
    }

    @Ignore("There is no longer a call to project.getServices so this test no longer breaks the engine and could not find an alternative for now")
    def "a fatal failure is captured in resolution build operation result"() {
        def mod = mavenHttpRepo.module('org', 'a', '1.0').publish()

        when:
        buildFile << """
            repositories {
                maven { url = '${mavenHttpRepo.uri}' }
            }

            configurations {
                compile
            }

            dependencies {
               implementation 'org:a:1.0'
            }

            task resolve {
              doLast {
                  // this will shutdown the project scope services, which is going to trigger a
                  // fatal dependency resolution error
                  services.close()
                  println(configurations.compileClasspath.files.name)
              }
            }

"""
        then:
        mod.allowAll()
        fails "resolve"

        and:
        def op = operations.first(ResolveConfigurationDependenciesBuildOperationType)
        op.details.configurationName == "compileClasspath"
        op.failure == "org.gradle.api.artifacts.ResolveException: Could not resolve all dependencies for configuration ':compile'."
        op.result == null
    }

    @ToBeFixedForInstantExecution
    def "resolved components contain their source repository name, even when taken from the cache"() {
        setup:
        def secondMavenHttpRepo = new MavenHttpRepository(server, '/repo-2', new MavenFileRepository(file('maven-repo-2')))

        // 'direct1' 'transitive1' and 'child-transitive1' are found in 'maven1'
        mavenHttpRepo.module('org.foo', 'transitive1').publish().allowAll()
        mavenHttpRepo.module('org.foo', 'direct1').publish().allowAll()
        mavenHttpRepo.module('org.foo', 'child-transitive1').publish().allowAll()

        // 'direct2' 'transitive2', and 'child-transitive2' are found in 'maven2' (unpublished in 'maven1')
        mavenHttpRepo.module('org.foo', 'direct2').allowAll()
        secondMavenHttpRepo.module('org.foo', 'direct2')
            .dependsOn('org.foo', 'transitive1', '1.0')
            .dependsOn('org.foo', 'transitive2', '1.0')
            .publish().allowAll()
        mavenHttpRepo.module('org.foo', 'transitive2').allowAll()
        secondMavenHttpRepo.module('org.foo', 'transitive2').publish().allowAll()
        mavenHttpRepo.module('org.foo', 'child-transitive2').allowAll()
        secondMavenHttpRepo.module('org.foo', 'child-transitive2').publish().allowAll()

        buildFile << """
            apply plugin: "java"
            repositories {
                maven {
                    name 'maven1'
                    url '${mavenHttpRepo.uri}'
                }
                maven {
                    name 'maven2'
                    url '${secondMavenHttpRepo.uri}'
                }
            }
            dependencies {
                implementation 'org.foo:direct1:1.0'
                implementation 'org.foo:direct2:1.0'
                implementation project(':child')
            }

            task resolve { doLast { configurations.runtimeClasspath.resolve() } }

            project(':child') {
                apply plugin: "java"
                dependencies {
                    implementation 'org.foo:child-transitive1:1.0'
                    implementation 'org.foo:child-transitive2:1.0'
                }
            }
        """
        settingsFile << "include 'child'"

        def verifyExpectedOperation = {
            def ops = operations.all(ResolveConfigurationDependenciesBuildOperationType)
            assert ops.size() == 1
            def op = ops[0]
            assert op.result.resolvedDependenciesCount == 3
            def resolvedComponents = op.result.components
            assert resolvedComponents.size() == 8
            assert resolvedComponents.'project :'.repoName == null
            assert resolvedComponents.'org.foo:direct1:1.0'.repoName == 'maven1'
            assert resolvedComponents.'org.foo:direct2:1.0'.repoName == 'maven2'
            assert resolvedComponents.'org.foo:transitive1:1.0'.repoName == 'maven1'
            assert resolvedComponents.'org.foo:transitive2:1.0'.repoName == 'maven2'
            assert resolvedComponents.'project :child'.repoName == null
            assert resolvedComponents.'org.foo:child-transitive1:1.0'.repoName == 'maven1'
            assert resolvedComponents.'org.foo:child-transitive2:1.0'.repoName == 'maven2'
            return true
        }

        when:
        succeeds 'resolve'

        then:
        verifyExpectedOperation()

        when:
        server.resetExpectations()
        succeeds 'resolve'

        then:
        verifyExpectedOperation()
    }

    def "resolved components contain their source repository name when resolution fails"() {
        setup:
        mavenHttpRepo.module('org.foo', 'transitive1').publish().allowAll()
        mavenHttpRepo.module('org.foo', 'direct1')
            .dependsOn('org.foo', 'transitive1', '1.0')
            .publish().allowAll()

        buildFile << """
            apply plugin: "java"
            repositories {
                maven {
                    name 'maven1'
                    url '${mavenHttpRepo.uri}'
                }
            }
            dependencies {
                implementation 'org.foo:direct1:1.0'
                implementation 'org.foo:missing-direct:1.0' // does not exist
                implementation project(':child')
            }

            task resolve { doLast { configurations.runtimeClasspath.resolve() } }

            project(':child') {
                apply plugin: "java"
                dependencies {
                    implementation 'org.foo:broken-transitive:1.0' // throws exception trying to resolve
                }
            }
        """
        settingsFile << "include 'child'"

        when:
        mavenHttpRepo.module('org.foo', 'missing-direct').allowAll()
        mavenHttpRepo.module('org.foo', 'broken-transitive').pom.expectGetBroken()

        and:
        fails 'resolve'

        then:
        def op = operations.first(ResolveConfigurationDependenciesBuildOperationType)
        def resolvedComponents = op.result.components
        resolvedComponents.size() == 4
        resolvedComponents.'project :'.repoName == null
        resolvedComponents.'project :child'.repoName == null
        resolvedComponents.'org.foo:direct1:1.0'.repoName == 'maven1'
        resolvedComponents.'org.foo:transitive1:1.0'.repoName == 'maven1'
    }

    @ToBeFixedForInstantExecution
    def "resolved components contain their source repository id, even when they are structurally identical"() {
        setup:
        buildFile << """
            apply plugin: "java"
            repositories {
                maven {
                    name 'withoutCreds'
                    url '${mavenHttpRepo.uri}'
                }
                maven {
                    name 'withCreds'
                    url '${mavenHttpRepo.uri}'
                    credentials {
                        username = 'foo'
                        password = 'bar'
                    }
                }
            }
            dependencies {
                implementation 'org.foo:good:1.0'
            }

            task resolve { doLast { configurations.compileClasspath.resolve() } }
        """
        def module = mavenHttpRepo.module('org.foo', 'good').publish()
        server.authenticationScheme = AuthScheme.BASIC
        server.allowGetOrHead('/repo/org/foo/good/1.0/good-1.0.pom', 'foo', 'bar', module.pomFile)
        server.allowGetOrHead('/repo/org/foo/good/1.0/good-1.0.jar', 'foo', 'bar', module.artifactFile)

        when:
        succeeds 'resolve'

        then:
        def op = operations.first(ResolveConfigurationDependenciesBuildOperationType)
        def resolvedComponents = op.result.components
        resolvedComponents.size() == 2
        resolvedComponents.'org.foo:good:1.0'.repoName == 'withCreds'

        when:
        server.resetExpectations()
        succeeds 'resolve'

        then:
        // This demonstrates a bug in Gradle, where we ignore the requirement for credentials when retrieving from the cache
        def op2 = operations.first(ResolveConfigurationDependenciesBuildOperationType)
        def resolvedComponents2 = op2.result.components
        resolvedComponents2.size() == 2
        resolvedComponents2.'org.foo:good:1.0'.repoName == 'withoutCreds'
    }

    def "resolved component op includes configuration requested attributes"() {
        setup:
        mavenHttpRepo.module('org.foo', 'stuff').publish().allowAll()

        settingsFile << "include 'fixtures'"
        buildFile << """
            allprojects {
                apply plugin: "java"
                apply plugin: "java-test-fixtures"
                repositories {
                    maven { url '${mavenHttpRepo.uri}' }
                }
            }
            dependencies {
                testImplementation(testFixtures(project(':fixtures')))
            }

            project(':fixtures') {
                dependencies {
                    testFixturesApi('org.foo:stuff:1.0')
                }
            }
        """
        file("fixtures/src/testFixtures/java/SomeClass.java") << "class SomeClass {}"
        file("src/test/java/SomeTest.java") << "class SomeClass {}"

        when:
        succeeds ':test'

        then:
        operations.all(ResolveConfigurationDependenciesBuildOperationType, { it.details.configurationName.endsWith('Classpath') }).result.every {
            it.requestedAttributes.find { it.name == 'org.gradle.dependency.bundling' }.value == 'external'
            it.requestedAttributes.find { it.name == 'org.gradle.jvm.version' }.value
        }
        operations.all(ResolveConfigurationDependenciesBuildOperationType, { it.details.configurationName.endsWith('CompileClasspath') }).result.every {
            it.requestedAttributes.find { it.name == 'org.gradle.usage' }.value == 'java-api'
            it.requestedAttributes.find { it.name == 'org.gradle.libraryelements' }.value == 'classes'
        }
        operations.all(ResolveConfigurationDependenciesBuildOperationType, { it.details.configurationName.endsWith('RuntimeClasspath') }).result.every {
            it.requestedAttributes.find { it.name == 'org.gradle.usage' }.value == 'java-runtime'
            it.requestedAttributes.find { it.name == 'org.gradle.libraryelements' }.value == 'jar'
        }
    }
}<|MERGE_RESOLUTION|>--- conflicted
+++ resolved
@@ -174,11 +174,7 @@
         resolveOperations[1].result.resolvedDependenciesCount == 1
     }
 
-<<<<<<< HEAD
-    @ToBeFixedForInstantExecution(because = ":buildEnvironment")
-=======
-    @ToBeFixedForInstantExecution(because = "composite builds")
->>>>>>> 9e50e378
+    @ToBeFixedForInstantExecution(because = ":buildEnvironment and composite builds")
     def "resolved configurations of composite builds as build dependencies are exposed"() {
         setup:
         def m1 = mavenHttpRepo.module('org.foo', 'root-dep').publish()
